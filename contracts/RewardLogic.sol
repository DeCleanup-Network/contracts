--- conflicted
+++ resolved
@@ -22,9 +22,6 @@
     uint256 public constant NFT_CLAIM_REWARD = 10 ether; // 10 DCU for new NFT claims
     uint256 public constant LEVEL_UPGRADE_REWARD = 10 ether; // 10 DCU for level upgrades
     
-    // Mapping for authorized contracts that can call distributeDCU
-    mapping(address => bool) public authorizedContracts;
-    
     // Events for tracking reward distributions
     event RewardDistributed(
         address indexed user,
@@ -195,26 +192,13 @@
      */
     function distributeDCU(address user, uint256 amount) external override {
         // Only authorized contracts can call this function
-<<<<<<< HEAD
         require(authorizedContracts[msg.sender] || msg.sender == address(nftCollection), 
                 "Only authorized contracts can call");
-=======
-        require(
-            msg.sender == address(nftCollection) || authorizedContracts[msg.sender], 
-            "Only authorized contracts can call"
-        );
->>>>>>> 6627c64c
-        
-        // Verify user through the reward manager if available
+        
+        // Initialize reward manager
         DCURewardManager rewardManager = DCURewardManager(address(0));
         
-<<<<<<< HEAD
-        // Try to get the reward manager from the NFT collection if the caller is the NFT collection
-        if (msg.sender == address(nftCollection)) {
-            try INFTCollection(nftCollection).rewardsContract() returns (address rewardsContractAddr) {
-                rewardManager = DCURewardManager(rewardsContractAddr);
-=======
-        // Try to get the reward manager from the NFT contract
+        // Try to get the reward manager from the NFT collection
         try INFTCollection(nftCollection).rewardsContract() returns (address rewardsContractAddr) {
             rewardManager = DCURewardManager(rewardsContractAddr);
         } catch {
@@ -229,22 +213,8 @@
                 bool rewardEligible
             ) {
                 require(rewardEligible, "User not eligible for rewards");
->>>>>>> 6627c64c
             } catch {
-                // Continue even if we can't get the reward manager
-            }
-            
-            // If we have a reward manager, check eligibility for NFT-based rewards
-            if (address(rewardManager) != address(0)) {
-                try rewardManager.getVerificationStatus(user) returns (
-                    bool poiVerified,
-                    bool nftMinted,
-                    bool rewardEligible
-                ) {
-                    require(rewardEligible, "User not eligible for rewards");
-                } catch {
-                    // If we can't check eligibility, continue
-                }
+                // If we can't check eligibility, continue
             }
         }
         
