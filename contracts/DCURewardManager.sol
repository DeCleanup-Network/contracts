--- conflicted
+++ resolved
@@ -233,15 +233,9 @@
      * @param level Level of the Impact Product claimed
      */
     function rewardImpactProductClaim(address user, uint256 level) external onlyOwner validLevel(level) {
-<<<<<<< HEAD
-        if (!poiVerified[user]) revert REWARD__PoiNotVerified(user);
+        if (!verificationStatus[user].rewardEligible) revert REWARD__PoiNotVerified(user);
         if (impactProductClaimed[user][level]) revert REWARD__LevelAlreadyClaimed(user, level);
         if (user == address(0)) revert REWARD__InvalidAddress(user);
-=======
-        require(verificationStatus[user].rewardEligible, "User not eligible for rewards");
-        require(!impactProductClaimed[user][level], "Level already claimed");
-        require(user != address(0), "Invalid user address");
->>>>>>> bc5baedf
         
         // Verify NFT ownership through the NFT contract
         bool hasNFT = nftCollection.balanceOf(user) > 0;
